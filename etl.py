from pathlib import Path
from typing import Dict, Optional, Sequence, Tuple

import zipfile
import io
import re
import os
import requests
import numpy as np
import pandas as pd
import numpy as np
from bs4 import BeautifulSoup

from googleapiclient.discovery import build
from google.oauth2 import service_account
from google.cloud import storage
from pydrive.auth import GoogleAuth
from pydrive.drive import GoogleDrive
from oauth2client.service_account import ServiceAccountCredentials

SHEETS_SCOPES = ['https://www.googleapis.com/auth/spreadsheets']
CROSSWALK_SPREADSHEET_ID = '1xrfmQT7Ub1ayoNe05AQAFDhqL7qcKNSW6Y7XuA8s8uo'
CROSSWALK_SHEET_NAMES = ['question_mapping', 'response_mapping', 'county_metro_state']
DRIVE_SCOPES = ['https://www.googleapis.com/auth/drive']
GDRIVE_ID = '14LK-dEay1G9UpBjXw6Kt9eTXwZjx8rj9'

<<<<<<< HEAD
=======
NUMERIC_COL_BUCKETS = {
    'TBIRTH_YEAR': {'bins': [1920, 1957, 1972, 1992, 2003],
                    'labels': ['65+','50-64','30-49','18-29']},
    'THHLD_NUMPER': {'bins': [0, 3, 6, 10, 99],
                    'labels': ['1-2','3-5','6-9','10+']},
    'THHLD_NUMKID': {'bins': [0, 1, 3, 6, 10, 40],
                    'labels': ['0','1-2','3-5','6-9','10+']},
    'THHLD_NUMADLT': {'bins': [0, 2, 6, 9, 40],
                     'labels': ['1-2','3-5','6-9','10+']},
    'TSPNDFOOD': {'bins': [0, 100, 300, 500, 800, 1000],
                 'labels': ['0-99','100-299','300-499','500-799','800+']},
    'TSPNDPRPD': {'bins': [0, 100, 200, 300, 400, 1000],
                 'labels': ['0-99','100-199','200-299','300-399','400+']},
    'TSTDY_HRS': {'bins': [0, 5, 10, 15, 20,50],
                 'labels': ['0-4','5-9','10-14','15-19','20+']},
    'TNUM_PS': {'bins': [0, 1, 2, 3, 4, 99],
                'labels': ['0','1','2','3','4+']},
    'TBEDROOMS': {'bins': [0, 1, 2, 3, 4, 99],
                 'labels': ['0','1','2','3','4+']},
    'TUI_NUMPER': {'bins': [0, 1, 2, 3, 4, 99],
                  'labels': ['0','1','2','3','4+']},
}

def bucketize_numeric_cols(df: pd.DataFrame, question_mapping: pd.DataFrame):
    num_cols = list(question_mapping['variable'][question_mapping['type_of_variable'] == 'NUMERIC'])
    for col in num_cols:
        if col in df.columns:
            df[col] = pd.cut(df[col],
                        bins=NUMERIC_COL_BUCKETS[col]['bins'], 
                        labels=NUMERIC_COL_BUCKETS[col]['labels'], right=False)
    return df

def upload_to_gdrive(service_account_file, upload_file):
    gauth = GoogleAuth()
    gauth.credentials = ServiceAccountCredentials.from_json_keyfile_name(SERVICE_ACCOUNT_FILE, DRIVE_SCOPES[0])
    drive = GoogleDrive(gauth)
    gfile = drive.CreateFile({'parents': [{'id': GDRIVE_ID}], 'title': 'crosstabs.csv'})
    gfile.SetContentFile(upload_file)
    gfile.Upload()

>>>>>>> ca3c1fbd
def check_housing_file_exists(housing_datafile: Path):
    '''
    check whether housing data csv already exists and set parameters accordingly
    '''
    if housing_datafile.exists():
        file = housing_datafile.read_text().splitlines()
        week = int(file[-1].split(',')[1]) + 1
        mode, header = ('a', False)
        cols = list(file[0].split(','))
    else:
        week = 13
        mode, header, cols  = ('w', True, None)
    return week, mode, header, cols

def data_url_str(w: int, wp: int):
    year = '2021' if int(w) > 21 else '2020'
    return f"{year}/wk{w}/HPS_Week{wp}_PUF_CSV.zip"

def data_file_str(wp: int, f: str):
    year = '2021' if int(wp) > 21 else '2020'
    if f == 'd':
        return f"pulse{year}_puf_{wp}.csv"
    elif f == 'w':
        return f"pulse{year}_repwgt_puf_{wp}.csv"

def get_puf_data(data_str: str, wp: int, 
                 base_url: str = "https://www2.census.gov/programs-surveys/demo/datasets/hhp/"):
    '''
    download puf zip file for the given week and merge weights and puf dataframes
    '''
    url = base_url + data_str
    r = requests.get(url)
    print("Trying: {}".format(url))
    if not r:
        print("URL does not exist: {}".format(url))
        return None
    read_zip = zipfile.ZipFile(io.BytesIO(r.content))
    data_df = pd.read_csv(read_zip.open(data_file_str(wp, 'd')), dtype={'SCRAM': 'string'})
    weight_df = pd.read_csv(read_zip.open(data_file_str(wp, 'w')), dtype={'SCRAM': 'string'})
    return data_df.merge(weight_df, how='left', on=['SCRAM', 'WEEK'])

def get_crosswalk_sheets(service_account_file: Path):
    '''
    Download data sheets from houehold_pulse_data_dictionary crosswalks
    '''
    creds = service_account.Credentials.from_service_account_file(service_account_file, scopes=SHEETS_SCOPES)
    service = build('sheets', 'v4', credentials=creds)
    sheet = service.spreadsheets()
    result_input = sheet.values().batchGet(spreadsheetId=CROSSWALK_SPREADSHEET_ID,
                                ranges=CROSSWALK_SHEET_NAMES).execute()
    ranges = result_input.get('valueRanges', [])
    data = []
    for r in ranges[:3]:
        values_input = r.get('values', [])
        df = pd.DataFrame(values_input[1:], columns=values_input[0])
        data.append(df)
    return data

def get_label_recode_dict(response_mapping: pd.DataFrame):
    '''
    Convert question response mapping df into dict to recode labels 
    inputs:
        response_mapping: pd.DataFrame, the response_mapping df from the household_publse_data_dictionary google sheet
    returns: dictionary - {variable: {value: label_recode}}
    '''
    response_mapping_df = response_mapping[response_mapping['do_not_join']=='0']
    response_mapping_df['value'] = response_mapping_df['value'].astype('float64')
    d = {}
    for i, row in response_mapping_df[['variable','value','label_recode']].iterrows():
        if row['variable'] not in d.keys():
            d[row['variable']] = {}
        d[row['variable']][row['value']] = row['label_recode']
    return d

def get_std_err(df, weight):
    #make 1d array of weight col
    obs_wgts = df[weight].to_numpy().reshape(len(df),1)
    #make 80d array of replicate weights
    rep_wgts = df[[i for i in df.columns if weight in i and not i == weight]].to_numpy()
    #return standard error of estimate
    return np.sqrt((np.sum(np.square(rep_wgts-obs_wgts),axis=1)*(4/80)))

def filter_non_weight_cols(cols_list):
    '''
    Helper function to filter columns in dataframe to just variable columns (removes weight columns)
    inputs:
        cols_list: list of strings, the column names of the dataframe
    returns: list of strings, the column names with the WEIGHT column names removed
    '''
    r = re.compile("(?!.*WEIGHT\d+)")
    return list(filter(r.match, cols_list))

def export_to_sheets(df, sheet_name, service_account_file, workbook_id=CROSSWALK_SPREADSHEET_ID):
    creds = service_account.Credentials.from_service_account_file(service_account_file, scopes=SHEETS_SCOPES)
    service = build('sheets', 'v4', credentials=creds)
    service.spreadsheets().values().update(
        spreadsheetId=workbook_id,
        valueInputOption='RAW',
        range=sheet_name,
        body=dict(
            majorDimension='ROWS',
            values=df.T.reset_index().T.values.tolist())
    ).execute()

def upload_to_cloud_storage(bucket_name: str, df: pd.DataFrame, filename: str):
    '''
    Uploads a dataframe to cloud storage bucket.
    inputs:
        bucket_name: string, name of the bucket to upload to 
        df: pd.DataFrame to be uploaded to cloud storage
        filename: string, name of file in cloud storage
    '''
    storage_client = storage.Client()
    bucket = storage_client.get_bucket(bucket_name)
    blob = bucket.blob(filename)
    blob.upload_from_string(df.to_csv(), 'text/csv', timeout=450)
    print('File uploaded to {}:{}.'.format(bucket_name, filename))

def upload_to_gdrive(service_account_file: Path, upload_filename: str):
    '''
    Uploads crosstabs csv to gdrive folder.
    inputs:
        service_account_file: string, path to service account file 
        upload_filename: string, name of file on gdrive
    '''
    gauth = GoogleAuth()
    gauth.credentials = ServiceAccountCredentials.from_json_keyfile_name(service_account_file, DRIVE_SCOPES[0])
    drive = GoogleDrive(gauth)
    gfile = drive.CreateFile({'parents': [{'id': GDRIVE_ID}], 'title': 'crosstabs.csv'})
    gfile.SetContentFile(upload_filename)
    gfile.Upload()
    print("uploaded file to gdrive")

def week_mapper():
    URL = 'https://www.census.gov/programs-surveys/household-pulse-survey/data.html'
    page = requests.get(URL)
    soup = BeautifulSoup(page.content, 'html.parser')
    week_dict = {}
    for i in soup.find_all("p", class_="uscb-margin-TB-02 uscb-title-3"):
        label = i.text.strip('\n\t\t\t')
        if 'Week' in label:
            kv_pair = label.split(':')
            week_int = int(re.sub("[^0-9]", "", kv_pair[0]))
            if week_int > 21:
                dates = kv_pair[1][1:] + ' 2021'
            else:
                dates = kv_pair[1][1:] + ' 2020'
            week_dict[week_int] = dates
    return week_dict<|MERGE_RESOLUTION|>--- conflicted
+++ resolved
@@ -24,8 +24,6 @@
 DRIVE_SCOPES = ['https://www.googleapis.com/auth/drive']
 GDRIVE_ID = '14LK-dEay1G9UpBjXw6Kt9eTXwZjx8rj9'
 
-<<<<<<< HEAD
-=======
 NUMERIC_COL_BUCKETS = {
     'TBIRTH_YEAR': {'bins': [1920, 1957, 1972, 1992, 2003],
                     'labels': ['65+','50-64','30-49','18-29']},
@@ -58,15 +56,6 @@
                         labels=NUMERIC_COL_BUCKETS[col]['labels'], right=False)
     return df
 
-def upload_to_gdrive(service_account_file, upload_file):
-    gauth = GoogleAuth()
-    gauth.credentials = ServiceAccountCredentials.from_json_keyfile_name(SERVICE_ACCOUNT_FILE, DRIVE_SCOPES[0])
-    drive = GoogleDrive(gauth)
-    gfile = drive.CreateFile({'parents': [{'id': GDRIVE_ID}], 'title': 'crosstabs.csv'})
-    gfile.SetContentFile(upload_file)
-    gfile.Upload()
-
->>>>>>> ca3c1fbd
 def check_housing_file_exists(housing_datafile: Path):
     '''
     check whether housing data csv already exists and set parameters accordingly

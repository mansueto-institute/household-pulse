from pathlib import Path
from etl import *
import zipfile

def freq_crosstab(df, col_list, weight, critical_val=1):
    pt_estimates = df.groupby(col_list, as_index=True)[[i for i in df.columns if weight in i]].agg('sum')
    pt_estimates['std_err'] = get_std_err(pt_estimates, weight)
    pt_estimates['mrgn_err'] = pt_estimates.std_err * critical_val
    return pt_estimates[[weight, 'std_err','mrgn_err']].reset_index()

def national_crosstabs(df, col_list, weights, critical_val=1):
    rv = pd.DataFrame()
    for i in col_list:
        for w in weights:
            ct = freq_crosstab(df,[i], w,critical_val)
            total = ct[w].sum()
            ct['question'] = i
            ct['proportions'] = ct.apply(lambda x: x[w]/total, axis=1)
            ct['weight'] = w
            ct = ct.rename(columns={i:'response',w:'value'})
            rv = pd.concat([rv,ct])
    return rv

def full_crosstab(df, col_list, weight, proportion_level, critical_val=1):
    df1 = df.copy()
    detail = freq_crosstab(df1, col_list, weight, critical_val)
    top = freq_crosstab(df1, proportion_level, weight, critical_val)
    rv = detail.merge(top,'left',proportion_level,suffixes=('_full','_demo'))
    rv['proportions'] = rv[weight+'_full']/rv[weight+'_demo']
    return rv

def bulk_crosstabs(df, idx_list, ct_list, q_list, select_all_questions, weight='PWEIGHT', critical_val=1):
    rv = pd.DataFrame()
    input_df = df.copy()
    for ct in ct_list:
        for q in q_list:
            full = idx_list + [ct, q]
            abstract = idx_list + [ct]
            temp = input_df[-input_df[full].isna().any(axis=1)]
            if q in select_all_questions:
                all_q = [i for i in select_all_questions if q[:-1] in i]
                temp = temp[-(temp[all_q].iloc[:,:]=='0 - not selected').all(1)]
            curr_bin = full_crosstab(temp,full,
                            weight,
                            abstract,
                            critical_val=critical_val)
            curr_bin.rename(columns={q:'q_val',ct:'ct_val'},inplace=True)
            curr_bin['ct_var'] = ct
            curr_bin['q_var'] = q
            rv = pd.concat([rv,curr_bin])
    rv['weight'] = weight
    return rv

if __name__=="__main__":

    root = Path.cwd()

    data_dir = root/"data"
    data_dir.mkdir(exist_ok=True)

    SERVICE_ACCOUNT_FILE = os.environ.get("GOOGLE_APPLICATION_CREDENTIALS")

    ###### download housing data
    raw_housing_datafile = data_dir/"puf_housing_data_raw.csv"
    remapped_housing_datafile = data_dir/"puf_housing_data_remapped_labels.csv"
    week, mode, header, csv_cols = check_housing_file_exists(remapped_housing_datafile)

    # download crosswalk mapping tables
    question_mapping, response_mapping, county_metro_state = get_crosswalk_sheets(SERVICE_ACCOUNT_FILE)
    label_recode_dict = get_label_recode_dict(response_mapping)

    cols_file = data_dir/"list_cols.txt"
    final_cols = cols = cols_file.read_text().split(" ") if cols_file.exists() else csv_cols

    # downloads full set of weeks (from week 13 onwards) or just new weeks if housing_datafile already exists
    r = False
    while r:
        week_pad = str(week).zfill(2)
        data_str = data_url_str(week, week_pad)
        week_df = get_puf_data(data_str, week_pad)

        if week_df is None:
            r = False
        else:
            # making the process robust to variable changes in the data
            if mode == 'w':
                csv_cols = cols = final_cols = week_df.columns
            else:
                missing_csv_vars = list(set(csv_cols) - set(week_df.columns))
                print("\nWeek {} dataset, new variables: \n{}\n".format(week, list(set(week_df.columns) - set(cols))))
                print("Week {} dataset, missing variables: \n{}\n".format(week, list(set(cols) - set(week_df.columns))))
                final_cols = list(set(final_cols).intersection(set(week_df.columns)))
                cols = week_df.columns
                if missing_csv_vars:
                    week_df[missing_csv_vars] = None
                week_df = week_df[csv_cols]
            week_df.replace(label_recode_dict).to_csv(remapped_housing_datafile, mode=mode, header=header, index=False)
            week_df.to_csv(raw_housing_datafile, mode=mode, header=header, index=False)
            header, mode = (False, 'a')
            week += 1
    print("Finished downloading data")

    # save list of cols present in all weeks of data:
    cols_file.write_text(' '.join(final_cols))

    ###### generate crosstabs
    df = pd.read_csv(remapped_housing_datafile, usecols=final_cols)
    df['TOPLINE'] = 1

    numeric_cols = set(df.columns).intersection(set(question_mapping['variable'][question_mapping['type_of_variable']=='NUMERIC']))
    
    question_cols = list(set(question_mapping['variable'][question_mapping.stacked_question_features=='1']).intersection(set(df.columns)))
    question_mapping_usecols = question_mapping[question_mapping['variable'].isin(question_cols)]

    select_all_questions = list(question_mapping_usecols['variable'][question_mapping_usecols['select_all_that_apply'] == '1'].unique())

    index_list = ['EST_MSA', 'WEEK']
    crosstab_list = ['TOPLINE', 'RRACE', 'EEDUC', 'INCOME']
<<<<<<< HEAD
    question_list = [x for x in question_cols if x not in index_list and x not in crosstab_list]

    crosstabs = bulk_crosstabs(df, index_list, crosstab_list, question_list, select_all_questions, weight='PWEIGHT', critical_val=1)
=======
    question_list = ['SPNDSRC1', 'SPNDSRC2', 'SPNDSRC3', 'SPNDSRC4',
                    'SPNDSRC5', 'SPNDSRC6', 'SPNDSRC7', 'SPNDSRC8',
                    'RENTCUR', 'MORTCUR', 'MORTCONF', 'EVICT', 'FORCLOSE']
    question_list2 = []
    for i in question_cols:
        if not (i in index_list+crosstab_list or 
                'WEIGHT' in i or 
                len(df[i].unique())>6):
            question_list2.append(i)

    df[select_all_questions] = df[select_all_questions].replace('-99','0 - not selected')
    df = bucketize_numeric_cols(df, question_mapping)
    df.replace(['-88','-99',-88,-99],np.nan,inplace=True)
    crosstabs = pd.concat([bulk_crosstabs(df, index_list, crosstab_list,
                                question_list2, select_all_questions,
                                weight='PWEIGHT', critical_val=1.645), 
                                bulk_crosstabs(df, index_list, crosstab_list,
                                question_list2, select_all_questions,
                                weight='HWEIGHT', critical_val=1.645)])
    crosstabs_nat = pd.concat([bulk_crosstabs(df, ['WEEK'], ['TOPLINE'],
                                question_list2, select_all_questions,
                                weight='PWEIGHT', critical_val=1.645),
                                bulk_crosstabs(df, ['WEEK'], ['TOPLINE'],
                                question_list2, select_all_questions,
                                weight='HWEIGHT', critical_val=1.645)])
>>>>>>> ca3c1fbd
    # idx one at a time? level of proportions? TODO: Fix proportion calc w/ NA
    # -99 is DNR

    crosstabs['EST_MSA'] = (crosstabs['EST_MSA'].astype(int)).astype(str)
    crosstabs = crosstabs.merge(county_metro_state[['cbsa_title','cbsa_fips']].drop_duplicates(),
                                left_on='EST_MSA',
                                right_on='cbsa_fips').iloc[:, :-1]
    crosstabs = crosstabs.merge(question_mapping[['description_recode', 'variable']],left_on='q_var', right_on='variable').iloc[:,:-1]
    crosstabs_nat['collection_dates'] = crosstabs_nat.WEEK.map(week_mapper())
    crosstabs_nat = crosstabs_nat.merge(question_mapping[['description_recode', 'variable']],left_on='q_var', right_on='variable').iloc[:,:-1]
    crosstabs['collection_dates'] = crosstabs.WEEK.map(week_mapper())
    #natl_level = national_crosstabs(df,question_list2,['PWEIGHT','HWEIGHT'],1.645)
    #natl_level = natl_level.merge(question_mapping[['description_recode', 'variable']],
    #                              left_on='question', right_on='variable')

    #crosstabs.to_csv(data_dir/'crosstabs.csv', index=False)
    #crosstabs_nat.to_csv(data_dir/'crosstabs_national.csv', index=False)

<<<<<<< HEAD
    crosstabs.to_csv(data_dir/'crosstabs.csv', index=False)
    upload_to_cloud_storage("crosstabs_output", crosstabs, "crosstabs.csv")

    zf = zipfile.ZipFile("crosstabs.csv.zip", mode="w")
    compression = zipfile.ZIP_DEFLATED
    upload_to_gdrive(SERVICE_ACCOUNT_FILE, data_dir/'crosstabs.csv')
=======
    upload_to_cloud_storage("crosstabs_output", crosstabs, "crosstabs.csv")
    upload_to_cloud_storage("crosstabs_output", crosstabs_nat, "crosstabs_national.csv")
    #upload_to_gdrive(SERVICE_ACCOUNT_FILE, data_dir/'crosstabs.csv')
    #upload_to_gdrive(SERVICE_ACCOUNT_FILE, data_dir/'crosstabs_national.csv')
>>>>>>> ca3c1fbd
    # export_to_sheets(crosstabs,'flat_file',service_account_file)<|MERGE_RESOLUTION|>--- conflicted
+++ resolved
@@ -116,20 +116,7 @@
 
     index_list = ['EST_MSA', 'WEEK']
     crosstab_list = ['TOPLINE', 'RRACE', 'EEDUC', 'INCOME']
-<<<<<<< HEAD
-    question_list = [x for x in question_cols if x not in index_list and x not in crosstab_list]
-
-    crosstabs = bulk_crosstabs(df, index_list, crosstab_list, question_list, select_all_questions, weight='PWEIGHT', critical_val=1)
-=======
-    question_list = ['SPNDSRC1', 'SPNDSRC2', 'SPNDSRC3', 'SPNDSRC4',
-                    'SPNDSRC5', 'SPNDSRC6', 'SPNDSRC7', 'SPNDSRC8',
-                    'RENTCUR', 'MORTCUR', 'MORTCONF', 'EVICT', 'FORCLOSE']
-    question_list2 = []
-    for i in question_cols:
-        if not (i in index_list+crosstab_list or 
-                'WEIGHT' in i or 
-                len(df[i].unique())>6):
-            question_list2.append(i)
+    question_list2 = [x for x in question_cols if x not in index_list and x not in crosstab_list and len(df[x].unique())>6]
 
     df[select_all_questions] = df[select_all_questions].replace('-99','0 - not selected')
     df = bucketize_numeric_cols(df, question_mapping)
@@ -146,7 +133,6 @@
                                 bulk_crosstabs(df, ['WEEK'], ['TOPLINE'],
                                 question_list2, select_all_questions,
                                 weight='HWEIGHT', critical_val=1.645)])
->>>>>>> ca3c1fbd
     # idx one at a time? level of proportions? TODO: Fix proportion calc w/ NA
     # -99 is DNR
 
@@ -165,17 +151,13 @@
     #crosstabs.to_csv(data_dir/'crosstabs.csv', index=False)
     #crosstabs_nat.to_csv(data_dir/'crosstabs_national.csv', index=False)
 
-<<<<<<< HEAD
     crosstabs.to_csv(data_dir/'crosstabs.csv', index=False)
     upload_to_cloud_storage("crosstabs_output", crosstabs, "crosstabs.csv")
+    upload_to_cloud_storage("crosstabs_output", crosstabs_nat, "crosstabs_national.csv")
 
     zf = zipfile.ZipFile("crosstabs.csv.zip", mode="w")
     compression = zipfile.ZIP_DEFLATED
     upload_to_gdrive(SERVICE_ACCOUNT_FILE, data_dir/'crosstabs.csv')
-=======
-    upload_to_cloud_storage("crosstabs_output", crosstabs, "crosstabs.csv")
-    upload_to_cloud_storage("crosstabs_output", crosstabs_nat, "crosstabs_national.csv")
-    #upload_to_gdrive(SERVICE_ACCOUNT_FILE, data_dir/'crosstabs.csv')
     #upload_to_gdrive(SERVICE_ACCOUNT_FILE, data_dir/'crosstabs_national.csv')
->>>>>>> ca3c1fbd
+
     # export_to_sheets(crosstabs,'flat_file',service_account_file)